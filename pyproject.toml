--- conflicted
+++ resolved
@@ -20,7 +20,6 @@
     "transformers", # ==4.46.3
     "diffusers", # ==0.29.0
     "resemble-perth==1.0.1",
-<<<<<<< HEAD
     "omegaconf", # ==2.3.0 might now be unnecessary
     "conformer",
     "safetensors",
@@ -28,16 +27,10 @@
     # "safetensors==0.5.3",
     "pkuseg==0.0.25",
     "pykakasi==2.3.0",
-    # "gradio==5.44.1",
-=======
-    "conformer==0.3.2",
-    "safetensors==0.5.3",
     "spacy-pkuseg",
-    "pykakasi==2.3.0",
     "gradio==5.44.1",
     "russian-text-stresser @ git+https://github.com/Vuizur/add-stress-to-epub",
 
->>>>>>> bddb4a3c
 ]
 
 [project.urls]
